package hfdownloader

import (
	"crypto/sha256"
	"encoding/hex"
	"encoding/json"
	"fmt"
	"io"
	"math"
	"net/http"
	"os"
	"path"
	"path/filepath"
	"regexp"
	"strconv"
	"strings"
	"sync"
	"time"

	"github.com/fatih/color"
)

const (
	AgreementModelURL      = "https://huggingface.co/%s"
	AgreementDatasetURL    = "https://huggingface.co/datasets/%s"
	RawModelFileURL        = "https://huggingface.co/%s/raw/%s/%s"
	RawDatasetFileURL      = "https://huggingface.co/datasets/%s/raw/%s/%s"
	LfsModelResolverURL    = "https://huggingface.co/%s/resolve/%s/%s"
	LfsDatasetResolverURL  = "https://huggingface.co/datasets/%s/resolve/%s/%s"
	JsonModelsFileTreeURL  = "https://huggingface.co/api/models/%s/tree/%s/%s"
	JsonDatasetFileTreeURL = "https://huggingface.co/api/datasets/%s/tree/%s/%s"
)

var (
	infoColor      = color.New(color.FgGreen).SprintFunc()
	successColor   = color.New(color.FgHiGreen).SprintFunc()
	warningColor   = color.New(color.FgYellow).SprintFunc()
	errorColor     = color.New(color.FgRed).SprintFunc()
	NumConnections = 5
	RequiresAuth   = false
	AuthToken      = ""
)

type hfmodel struct {
	Type          string `json:"type"`
	Oid           string `json:"oid"`
	Size          int    `json:"size"`
	Path          string `json:"path"`
	LocalSize     int64
	NeedsDownload bool
	IsDirectory   bool
	IsLFS         bool

	AppendedPath    string
	SkipDownloading bool
	FilterSkip      bool
	DownloadLink    string
	Lfs             *hflfs `json:"lfs,omitempty"`
}

type hflfs struct {
	Oid_SHA265  string `json:"oid"` // in lfs, oid is sha256 of the file
	Size        int64  `json:"size"`
	PointerSize int    `json:"pointerSize"`
}

func DownloadModel(ModelDatasetName string, AppendFilterToPath bool, SkipSHA bool, IsDataset bool, DestinationBasePath string, ModelBranch string, concurrentConnections int, token string, silentMode bool) error {
	NumConnections = concurrentConnections

	// make sure we dont include dataset filter within folder creation
	modelP := ModelDatasetName
	HasFilter := false
	if strings.Contains(modelP, ":") {
		modelP = strings.Split(ModelDatasetName, ":")[0]
		HasFilter = true
	}
	modelPath := path.Join(DestinationBasePath, strings.Replace(modelP, "/", "_", -1))
	if token != "" {
		RequiresAuth = true
		AuthToken = token
	}

	if HasFilter && AppendFilterToPath { // for this feature, I'll just simple re-run the script and apply one filter at a time
		filters := strings.Split(strings.Split(ModelDatasetName, ":")[1], ",")
		for _, ff := range filters {
			// create folders

			ffpath := fmt.Sprintf("%s_f_%s", modelPath, ff)
			err := os.MkdirAll(ffpath, os.ModePerm)
			if err != nil {
				if !silentMode {
					fmt.Println(errorColor("Error:"), err)
				}
				return err
			}
			newModelDatasetName := fmt.Sprintf("%s:%s", modelP, ff)
			err = processHFFolderTree(ffpath, IsDataset, SkipSHA, newModelDatasetName, ModelBranch, "", silentMode) // passing empty as foldername, because its the first root folder
			if err != nil {
				if !silentMode {
					fmt.Println(errorColor("Error:"), err)
				}
				return err
			}
		}
	} else {
		err := os.MkdirAll(modelPath, os.ModePerm)
		if err != nil {
			if !silentMode {
				fmt.Println(errorColor("Error:"), err)
			}
			return err
		}
		// ok we need to add some logic here now to analyze the model/dataset before we go into downloading

		// get root path files and folders
		err = processHFFolderTree(modelPath, IsDataset, SkipSHA, ModelDatasetName, ModelBranch, "", silentMode) // passing empty as foldername, because its the first root folder
		if err != nil {
			if !silentMode {
				fmt.Println(errorColor("Error:"), err)
			}
			return err
		}
	}

	return nil
}
func processHFFolderTree(ModelPath string, IsDataset bool, SkipSHA bool, ModelDatasetName string, Branch string, folderName string, silentMode bool) error {
	JsonTreeVariable := JsonModelsFileTreeURL // we assume its Model first
	RawFileURL := RawModelFileURL
	LfsResolverURL := LfsModelResolverURL
	AgreementURL := fmt.Sprintf(AgreementModelURL, ModelDatasetName)
	HasFilter := false
	var FilterBinFileString []string
	if strings.Contains(ModelDatasetName, ":") && !IsDataset {
		HasFilter = true
		// remove the filtered content from Model Name
		f := strings.Split(ModelDatasetName, ":")
		ModelDatasetName = f[0]
		FilterBinFileString = strings.Split(strings.ToLower(f[1]), ",")
		if !silentMode {
			fmt.Printf("\n%s", infoColor("Filter Has been applied, will include LFS Model Files that contains: ", FilterBinFileString))
		}
	}
	if IsDataset {
		JsonTreeVariable = JsonDatasetFileTreeURL // set this to true if it its set to Dataset
		RawFileURL = RawDatasetFileURL
		LfsResolverURL = LfsDatasetResolverURL
		AgreementURL = fmt.Sprintf(AgreementDatasetURL, ModelDatasetName)
	}

	tempFolder := path.Join(ModelPath, folderName, "tmp")
	// updated ver: 1.2.5; I cannot clear it if I'm trying to implement resume broken downloads based on a single file
	// if _, err := os.Stat(tempFolder); err == nil { //clear it if it exists before for any reason
	// 	err = os.RemoveAll(tempFolder)
	// 	if err != nil {
	// 		return err
	// 	}
	// }
	err := os.MkdirAll(tempFolder, os.ModePerm)
	if err != nil {
		if !silentMode {
			fmt.Println(errorColor("Error:", err))
		}
		return err
	}
	// updated ver: 1.2.5; I cannot clear it if I'm trying to implement resume broken downloads based on a single file
	// defer os.RemoveAll(tempFolder) //delete tmp folder upon returning from this function
	branch := Branch
	JsonFileListURL := fmt.Sprintf(JsonTreeVariable, ModelDatasetName, branch, folderName)
	jsonFilesList := []hfmodel{}
	for _, file := range jsonFilesList {
		filePath := path.Join(ModelPath, file.Path)
		if file.IsDirectory {
			// Directory handling remains unchanged
			if err := os.MkdirAll(filePath, os.ModePerm); err != nil {
				return err
			}
			if err := processHFFolderTree(ModelPath, IsDataset, SkipSHA, ModelDatasetName, Branch, file.Path, silentMode); err != nil {
				return err
			}
		} else {
			// Use NeedsDownload flag to determine if the file should be downloaded
			if file.NeedsDownload {
				if file.IsLFS || needsDownload(filePath, file.Size) {
					tempFolder := filepath.Join(ModelPath, "tmp")
					downloadErr := downloadFileMultiThread(tempFolder, file.DownloadLink, filePath, silentMode)
					if downloadErr != nil {
						if !silentMode {
							fmt.Printf("\n%s", errorColor("Error downloading file with multi-threading: ", downloadErr))
						}
						return downloadErr
					}
				} else {
					// For smaller files or if not using multi-threading, a single-threaded download can be used
					downloadErr := downloadSingleThreaded(file.DownloadLink, filePath)
					if downloadErr != nil {
						if !silentMode {
							fmt.Printf("\n%s", errorColor("Error downloading file with single-threading: ", downloadErr))
						}
						return downloadErr
					}
				}
			}
		}
	}
	if !silentMode {
		fmt.Printf("\n%s", infoColor("Getting File Download Files List Tree from: ", JsonFileListURL))
	}

	client := &http.Client{}
	req, err := http.NewRequest("GET", JsonFileListURL, nil)
	if err != nil {
		return err
	}
	if RequiresAuth {
		// Set the authorization header with the Bearer token
		bearerToken := AuthToken
		req.Header.Add("Authorization", "Bearer "+bearerToken)
	}

	resp, err := client.Do(req)
	if err != nil {
		if !silentMode {
			fmt.Println(errorColor("Error:"), err)
		}
		return err
	}
	defer resp.Body.Close()
	if resp.StatusCode == 401 && !RequiresAuth {
		return fmt.Errorf("\n%s", errorColor("Repo requires access token, generate an access token form huggingface, and pass it using flag: -t TOKEN"))
	}
	if resp.StatusCode == 403 {
		return fmt.Errorf("\n%s", errorColor("You need to manually accept the agreement for this model/dataset: ", AgreementURL, " on HuggingFace site, No bypass will be implemented"))
	}
	// Read the response body into a byte slice
	content, err := io.ReadAll(resp.Body)
	if err != nil {
		if !silentMode {
			fmt.Println(errorColor("Error:"), err)
		}
		return err

	}

	err = json.Unmarshal(content, &jsonFilesList)
	if err != nil {
		return err
	}
	for i := range jsonFilesList {
		jsonFilesList[i].AppendedPath = path.Join(ModelPath, jsonFilesList[i].Path)
		if jsonFilesList[i].Type == "directory" {
			jsonFilesList[i].IsDirectory = true
			err := os.MkdirAll(path.Join(ModelPath, jsonFilesList[i].Path), os.ModePerm)
			if err != nil {
				return err
			}
			jsonFilesList[i].SkipDownloading = true
			// now if this a folder, this whole function will be called again recursively
			err = processHFFolderTree(ModelPath, IsDataset, SkipSHA, ModelDatasetName, Branch, jsonFilesList[i].Path, silentMode) // recursive call
			if err != nil {
				return err
			}
			continue
		}

		jsonFilesList[i].DownloadLink = fmt.Sprintf(RawFileURL, ModelDatasetName, branch, jsonFilesList[i].Path)
		if jsonFilesList[i].Lfs != nil {
			jsonFilesList[i].IsLFS = true
			resolverURL := fmt.Sprintf(LfsResolverURL, ModelDatasetName, branch, jsonFilesList[i].Path)
			getLink, err := getRedirectLink(resolverURL)
			if err != nil {
				return err
			}
			// Check for filter
			if HasFilter {
				filenameLowerCase := strings.ToLower(jsonFilesList[i].Path)
				if strings.HasSuffix(filenameLowerCase, ".act") || strings.HasSuffix(filenameLowerCase, ".bin") ||
					strings.Contains(filenameLowerCase, ".gguf") || // either *.gguf or *.gguf-split-{a, b, ...}
					strings.HasSuffix(filenameLowerCase, ".safetensors") || strings.HasSuffix(filenameLowerCase, ".pt") || strings.HasSuffix(filenameLowerCase, ".meta") ||
					strings.HasSuffix(filenameLowerCase, ".zip") || strings.HasSuffix(filenameLowerCase, ".z01") || strings.HasSuffix(filenameLowerCase, ".onnx") || strings.HasSuffix(filenameLowerCase, ".data") ||
					strings.HasSuffix(filenameLowerCase, ".onnx_data") {
					jsonFilesList[i].FilterSkip = true // we assume its skipped, unless below condition range match
					for _, ff := range FilterBinFileString {
						if strings.Contains(filenameLowerCase, ff) {
							jsonFilesList[i].FilterSkip = false
						}
					}

				}
			}
			jsonFilesList[i].DownloadLink = getLink
		}
	}
	// UNCOMMENT BELOW TWO LINES TO DEBUG THIS FOLDER JSON STRUCTURE
	// s, _ := json.MarshalIndent(jsonFilesList, "", "  ")
	// fmt.Println(string(s))
	// 2nd loop through the files, checking exists/non-exists
	for i := range jsonFilesList {
		// check if the file exists before
		// Check if the file exists
		if jsonFilesList[i].IsDirectory {
			continue
		}
		if jsonFilesList[i].FilterSkip {
			continue
		}
		filename := jsonFilesList[i].AppendedPath
		if _, err := os.Stat(filename); err == nil {
			// File exists, get its size
			fileInfo, _ := os.Stat(filename)
			size := fileInfo.Size()
			if !silentMode {
				fmt.Printf("\n%s", infoColor("Checking Existing file: ", jsonFilesList[i].AppendedPath))
			}
			//  for non-lfs files, I can only compare size, I don't there is a sha256 hash for them
			if size == int64(jsonFilesList[i].Size) {
				jsonFilesList[i].SkipDownloading = true
				if jsonFilesList[i].IsLFS {
					if !SkipSHA {
						err := verifyChecksum(jsonFilesList[i].AppendedPath, jsonFilesList[i].Lfs.Oid_SHA265)
						if err != nil {
							err := os.Remove(jsonFilesList[i].AppendedPath)
							if err != nil {
								return err
							}
							jsonFilesList[i].SkipDownloading = false
							if !silentMode {
								fmt.Printf("\n%s", warningColor("Hash failed for LFS file: ", jsonFilesList[i].AppendedPath, ", will redownload/resume"))
							}
							return err
						}
						if !silentMode {
							fmt.Printf("\n%s", successColor("Hash Matched for LFS file: ", jsonFilesList[i].AppendedPath))
						}
					} else {
						if !silentMode {
							fmt.Printf("\n%s", infoColor("Hash Matching SKIPPED for LFS file: ", jsonFilesList[i].AppendedPath))
						}
					}

				} else {
					if !silentMode {
						fmt.Printf("\n%s", successColor("file size matched for non LFS file: ", jsonFilesList[i].AppendedPath))
					}
				}
			}

		}

	}
	// 3ed loop through the files, downloading missing/failed files
	for i := range jsonFilesList {
		if jsonFilesList[i].IsDirectory {
			continue
		}
		if jsonFilesList[i].SkipDownloading {
			if !silentMode {
				fmt.Printf("\n%s", infoColor("Skipping: ", jsonFilesList[i].AppendedPath))
			}
			continue
		}
		if jsonFilesList[i].FilterSkip {
			if !silentMode {
				fmt.Printf("\n%s", infoColor("Filter Skipping: ", jsonFilesList[i].AppendedPath))
			}
			continue
		}
		// fmt.Printf("Downloading: %s\n", jsonFilesList[i].Path)
		if jsonFilesList[i].IsLFS {
			err := downloadFileMultiThread(tempFolder, jsonFilesList[i].DownloadLink, jsonFilesList[i].AppendedPath, silentMode)
			if err != nil {
				return err
			}
			// lfs file, verify by checksum
			if !silentMode {
				fmt.Printf("\n%s", infoColor("Checking SHA256 Hash for LFS file: ", jsonFilesList[i].AppendedPath))
			}
			if !SkipSHA {
				err = verifyChecksum(jsonFilesList[i].AppendedPath, jsonFilesList[i].Lfs.Oid_SHA265)
				if err != nil {
					err := os.Remove(jsonFilesList[i].AppendedPath)
					if err != nil {
						return err
					}
					// jsonFilesList[i].SkipDownloading = false
					if !silentMode {
						fmt.Printf("\n%s", errorColor("Hash failed for LFS file: ", jsonFilesList[i].AppendedPath, "will redownload/resume"))
					}
					return err
				}
				if !silentMode {
					fmt.Printf("\n%s", successColor("Hash Matched for LFS file: ", jsonFilesList[i].AppendedPath))
				}

			} else {
				if !silentMode {
					fmt.Printf("\n%s", warningColor("Hash Matching SKIPPED for LFS file: ", jsonFilesList[i].AppendedPath))
				}
			}

		} else {
			// err := downloadFileMultiThread(tempFolder, jsonFilesList[i].DownloadLink, jsonFilesList[i].AppendedPath) //maybe later I'll enable multithreading for all files, even non-lfs
			err = downloadSingleThreaded(jsonFilesList[i].DownloadLink, jsonFilesList[i].AppendedPath) // no checksum available for small non-lfs files
			if err != nil {
				return err
			}
			// non-lfs file, verify by size matching
			if !silentMode {
				fmt.Printf("\nChecking file size matching: %s", jsonFilesList[i].AppendedPath)
			}
			if _, err := os.Stat(jsonFilesList[i].AppendedPath); err == nil {
				fileInfo, _ := os.Stat(jsonFilesList[i].AppendedPath)
				size := fileInfo.Size()
				if size != int64(jsonFilesList[i].Size) {
					return fmt.Errorf("\n%s", errorColor("File size mismatch: ", jsonFilesList[i].AppendedPath, ", filesize: ", size, "Needed Size: ", jsonFilesList[i].Size))
				}
			} else {
				return fmt.Errorf("\n%s", errorColor("File does not exist: ", jsonFilesList[i].AppendedPath))
			}
		}
	}
	os.RemoveAll(tempFolder) // by here its safe to delete the temp folder
	return nil
}

func fetchFileList(JsonFileListURL string) ([]hfmodel, error) {
	var filesList []hfmodel

	client := &http.Client{}
	req, err := http.NewRequest("GET", JsonFileListURL, nil)
	if err != nil {
		return nil, err
	}
	if RequiresAuth {
		req.Header.Add("Authorization", "Bearer "+AuthToken)
	}

	resp, err := client.Do(req)
	if err != nil {
		return nil, err
	}
	defer resp.Body.Close()

	if err := json.NewDecoder(resp.Body).Decode(&filesList); err != nil {
		return nil, err
	}

	return filesList, nil
}

func needsDownload(filePath string, remoteSize int) bool {
	info, err := os.Stat(filePath)
	if os.IsNotExist(err) {
		return true
	}
	return info.Size() != int64(remoteSize)
}

// ***********************************************   All the functions below generated by ChatGPT 3.5, and ChatGPT 4 , with some modifications ***********************************************
func IsValidModelName(modelName string) bool {
	pattern := `^[A-Za-z0-9_\-]+/[A-Za-z0-9\._\-]+$`
	match, _ := regexp.MatchString(pattern, modelName)
	return match
}

func getRedirectLink(url string) (string, error) {

	client := &http.Client{
		CheckRedirect: func(req *http.Request, via []*http.Request) error {
			if RequiresAuth {
				bearerToken := AuthToken
				req.Header.Add("Authorization", "Bearer "+bearerToken)
			}
			return http.ErrUseLastResponse
		},
	}
	req, err := http.NewRequest("GET", url, nil)
	if err != nil {
		return "", err
	}
	if RequiresAuth {
		// Set the authorization header with the Bearer token
		bearerToken := AuthToken
		req.Header.Add("Authorization", "Bearer "+bearerToken)
	}
	resp, err := client.Do(req)
	if err != nil {
		return "", err
	}
	defer resp.Body.Close()

	if resp.StatusCode == 401 && !RequiresAuth {
		return "", fmt.Errorf("\n%s", errorColor("This Repo requires access token, generate an access token form huggingface, and pass it using flag: -t TOKEN"))
	}
	if resp.StatusCode >= 300 && resp.StatusCode <= 399 {
		redirectURL := resp.Header.Get("Location")
		return redirectURL, nil
	}

	return "", fmt.Errorf(errorColor("No redirect found"))
}

func verifyChecksum(filePath, expectedChecksum string) error {
	file, err := os.Open(filePath)
	if err != nil {
		return err
	}
	defer file.Close()

	hasher := sha256.New()
	if _, err := io.Copy(hasher, file); err != nil {
		return err
	}

	actualChecksum := hex.EncodeToString(hasher.Sum(nil))
	if actualChecksum != expectedChecksum {
		return fmt.Errorf("\n%s", errorColor("checksum mismatch: expected ", expectedChecksum, "got ", actualChecksum))
	}

	return nil
}

func downloadChunk(tempFolder string, outputFileName string, idx int, url string, start, end int64, progress chan<- int64) error {
	tmpFileName := path.Join(tempFolder, fmt.Sprintf("%s_%d.tmp", outputFileName, idx))
	var compensationBytes int64 = 12

	// Checking file if exists
	if fi, err := os.Stat(tmpFileName); err == nil { // file exists
		// If file is already completely downloaded
		if fi.Size() == (end - start) {
			// Reflect progress and return
			progress <- fi.Size()
			return nil
		}

		// Fetching size to adjust start byte and compensate for potential corruption
		start = int64(math.Max(float64(start+fi.Size()-compensationBytes), 0.0))

		// Reflecting skipped part in progress, minus compensationBytes so we download them again. Making sure it does not go negative
		progress <- int64(math.Max(float64(fi.Size()-compensationBytes), 0.0))
	}

	client := &http.Client{
		Transport: &http.Transport{},
	}
	req, err := http.NewRequest("GET", url, nil)
	if err != nil {
		return err
	}

	if RequiresAuth {
		// Set the authorization header with the Bearer token
		bearerToken := AuthToken
		req.Header.Add("Authorization", "Bearer "+bearerToken)
	}

	// Updating the Range header
	rangeHeader := fmt.Sprintf("bytes=%d-%d", start, end-1)
	req.Header.Add("Range", rangeHeader)

	resp, err := client.Do(req)
	if err != nil {
		return err
	}
	defer resp.Body.Close()

	if resp.StatusCode == 401 && !RequiresAuth {
		return fmt.Errorf("\n%s", errorColor("This Repo requires an access token, generate an access token form huggingface, and pass it using flag: -t TOKEN"))
	}

	// Open the file to append/add the new content
	tempFile, err := os.OpenFile(tmpFileName, os.O_CREATE|os.O_RDWR, 0644)
	if err != nil {
		return err
	}
	defer tempFile.Close()

	// Seek to the beginning of the compensation part
	_, err = tempFile.Seek(-compensationBytes, 2) // SEEK_END is 2
	// If seek fails, it probably means the file size is less than compensationBytes
	if err != nil {
		_, err = tempFile.Seek(0, 0) // Seek to start of the file
		if err != nil {
			return err
		}
	}

	buffer := make([]byte, 32768)
	for {
		bytesRead, err := resp.Body.Read(buffer)
		if err != nil && err != io.EOF {
			return err
		}

		if bytesRead == 0 {
			break
		}

		_, err = tempFile.Write(buffer[:bytesRead])
		if err != nil {
			return err
		}

		progress <- int64(bytesRead)
	}

	return nil
}

func mergeFiles(tempFolder, outputFileName string, numChunks int) error {
	outputFile, err := os.Create(outputFileName)
	if err != nil {
		return err
	}
	defer outputFile.Close()

	for i := 0; i < numChunks; i++ {
		tmpFileName := fmt.Sprintf("%s_%d.tmp", path.Base(outputFileName), i)
		tempFileName := path.Join(tempFolder, tmpFileName)
		tempFiles, err := os.ReadDir(tempFolder)
		if err != nil {
			return err
		}
		for _, file := range tempFiles {

			if matched, _ := filepath.Match(tempFileName, path.Join(tempFolder, file.Name())); matched {
				tempFile, err := os.Open(path.Join(tempFolder, file.Name()))
				if err != nil {
					return err
				}
				_, err = io.Copy(outputFile, tempFile)
				if err != nil {
					return err
				}
				err = tempFile.Close()
				if err != nil {
					return err
				}
				err = os.Remove(path.Join(tempFolder, file.Name()))
				if err != nil {
					return err
				}
			}
		}
	}
	return nil
}

func downloadFileMultiThread(tempFolder, url, outputFileName string, silentMode bool) error {
	client := &http.Client{}
	req, err := http.NewRequest("HEAD", url, nil)
	if err != nil {
		return err
	}
	if RequiresAuth {
		// Set the authorization header with the Bearer token
		bearerToken := AuthToken
		req.Header.Add("Authorization", "Bearer "+bearerToken)
	}
	resp, err := client.Do(req)
	if err != nil {
		return err
	}
	if resp.StatusCode == 401 && !RequiresAuth {
		return fmt.Errorf("\n%s", errorColor("This Repo requires access token, generate an access token form huggingface, and pass it using flag: -t TOKEN"))

	}
	contentLength, err := strconv.Atoi(resp.Header.Get("Content-Length"))
	if err != nil {
		return err
	}

	chunkSize := int64(contentLength / NumConnections)

	progress := make(chan int64, NumConnections)

	// update 1.2.5; we need to check now, if the tmp folder does exists, if the number of files exists before, matched the number of connection, we can proceed with the logic of resuming
	// Calculate the temp file name pattern.
	baseFileName := path.Base(outputFileName)
	tmpFileNamePattern := filepath.Join(tempFolder, fmt.Sprintf("%s_*.tmp", baseFileName))

	// Use Glob to find all files that match this pattern.
	matches, err := filepath.Glob(tmpFileNamePattern)
	if err != nil {
		if !silentMode {
			fmt.Println(err)
		}
		return err
	}

	// Print the number of matched files.
	// count := len(matches)
	if len(matches) > 0 {
		if !silentMode {
			fmt.Printf("\n%s", infoColor("Found existing incomplete download for the file: ", baseFileName, "\nForcing Number of connections to: ", len(matches), "\n\n"))
		}
		NumConnections = len(matches)
	}
	wg := &sync.WaitGroup{}

	errChan := make(chan error)

	for i := 0; i < NumConnections; i++ {
		start := int64(i) * chunkSize
		end := start + chunkSize

		if i == NumConnections-1 {
			end = int64(contentLength)
		}
		wg.Add(1)
		go func(i int, start, end int64) {
			err := downloadChunk(tempFolder, path.Base(outputFileName), i, url, start, end, progress)
			if err != nil {
				errChan <- fmt.Errorf("\n%s", errorColor("error downloading chunk ", i, ":", err))
			}

			wg.Done() // prevent panic send on closed channel
		}(i, start, end)
	}
	// Mark the start time of the download
	if !silentMode { // TODO: check if we change later to always printing regardless of silent or non silent mode
		fmt.Printf("\nStart Downloading: %s", outputFileName)
	}
	startTime := time.Now()
	go func() {
		var totalDownloaded int64
		lastPrintTime := startTime.Add(-time.Second)

		rateCheckpoints := make([]struct {time time.Time; bytes int64}, 10)
		for i := range rateCheckpoints {
			rateCheckpoints[i].time = startTime
		}

<<<<<<< HEAD
		fmt.Printf("\n\n")
=======
		// Calculate speed in megabytes per second
		if !silentMode {
			fmt.Printf("\n\n")
		}
>>>>>>> 45b58f73
		for chunkSize := range progress {
			now := time.Now()
			totalDownloaded += chunkSize

			if now.Sub(rateCheckpoints[len(rateCheckpoints)-2].time) >= 1 * time.Second {
				for i := 1; i < len(rateCheckpoints); i++ {
					rateCheckpoints[i-1] = rateCheckpoints[i]
				}
			}
			rateCheckpoints[len(rateCheckpoints)-1] = struct {time time.Time; bytes int64}{now, totalDownloaded}

			// Calculate speed in megabytes per second
			elapsed := now.Sub(rateCheckpoints[0].time).Seconds()
			speed := float64(rateCheckpoints[len(rateCheckpoints)-1].bytes - rateCheckpoints[0].bytes) / (1024 * 1024) / elapsed
			if !silentMode {
				if time.Since(lastPrintTime).Seconds() >= 0.1 || totalDownloaded == int64(contentLength) {
					fmt.Printf("\rDownloading %s Speed: %.2f MB/sec, %.2f%% ", outputFileName, speed, float64(totalDownloaded*100)/float64(contentLength))
					lastPrintTime = time.Now()
				}
			}
		}
	}()

	go func() {
		wg.Wait() // Wait for all downloadChunk to finish
		close(errChan)
	}()

	// Check if there was an error in any of the running routines
	for err := range errChan {
		if err != nil {
			if !silentMode {
				fmt.Println(err) // Or however you want to handle the error
			}
			// Here you can choose to return, exit, or however you want to stop going forward
			return err
		}
	}

	// fmt.Print("\nDownload completed")
	if !silentMode {
		fmt.Printf("\nMerging %s Chunks", outputFileName)
	}
	err = mergeFiles(tempFolder, outputFileName, NumConnections)
	if err != nil {
		return err
	}
	if !silentMode { // TODO: check if we change later to always printing regardless of silent or non silent mode
		fmt.Printf("\nFinished Downloading: %s", outputFileName)
	}
	return nil
}
func downloadSingleThreaded(url, outputFileName string) error {
	outputFile, err := os.Create(outputFileName)

	if err != nil {
		return err
	}
	defer outputFile.Close()

	// Set the authorization header with the Bearer token

	client := &http.Client{}
	req, err := http.NewRequest("GET", url, nil)
	if err != nil {
		return err // gracefully handle request err
	}
	if RequiresAuth {
		// Set the authorization header with the Bearer token
		bearerToken := AuthToken
		req.Header.Add("Authorization", "Bearer "+bearerToken)
	}
	resp, err := client.Do(req)
	if err != nil {
		return err
	}

	defer resp.Body.Close()
	if resp.StatusCode == 401 && !RequiresAuth {
		return fmt.Errorf(errorColor("This Repo requires access token, generate an access token form huggingface, and pass it using flag: -t TOKEN"))

	}
	_, err = io.Copy(outputFile, resp.Body)
	if err != nil {
		return err
	}

	// fmt.Println("\nDownload completed")
	return nil
}<|MERGE_RESOLUTION|>--- conflicted
+++ resolved
@@ -726,33 +726,32 @@
 		var totalDownloaded int64
 		lastPrintTime := startTime.Add(-time.Second)
 
-		rateCheckpoints := make([]struct {time time.Time; bytes int64}, 10)
+		rateCheckpoints := make([]struct {
+			time  time.Time
+			bytes int64
+		}, 10)
 		for i := range rateCheckpoints {
 			rateCheckpoints[i].time = startTime
 		}
 
-<<<<<<< HEAD
 		fmt.Printf("\n\n")
-=======
-		// Calculate speed in megabytes per second
-		if !silentMode {
-			fmt.Printf("\n\n")
-		}
->>>>>>> 45b58f73
 		for chunkSize := range progress {
 			now := time.Now()
 			totalDownloaded += chunkSize
 
-			if now.Sub(rateCheckpoints[len(rateCheckpoints)-2].time) >= 1 * time.Second {
+			if now.Sub(rateCheckpoints[len(rateCheckpoints)-2].time) >= 1*time.Second {
 				for i := 1; i < len(rateCheckpoints); i++ {
 					rateCheckpoints[i-1] = rateCheckpoints[i]
 				}
 			}
-			rateCheckpoints[len(rateCheckpoints)-1] = struct {time time.Time; bytes int64}{now, totalDownloaded}
+			rateCheckpoints[len(rateCheckpoints)-1] = struct {
+				time  time.Time
+				bytes int64
+			}{now, totalDownloaded}
 
 			// Calculate speed in megabytes per second
 			elapsed := now.Sub(rateCheckpoints[0].time).Seconds()
-			speed := float64(rateCheckpoints[len(rateCheckpoints)-1].bytes - rateCheckpoints[0].bytes) / (1024 * 1024) / elapsed
+			speed := float64(rateCheckpoints[len(rateCheckpoints)-1].bytes-rateCheckpoints[0].bytes) / (1024 * 1024) / elapsed
 			if !silentMode {
 				if time.Since(lastPrintTime).Seconds() >= 0.1 || totalDownloaded == int64(contentLength) {
 					fmt.Printf("\rDownloading %s Speed: %.2f MB/sec, %.2f%% ", outputFileName, speed, float64(totalDownloaded*100)/float64(contentLength))
